@tailwind base;
@tailwind components;
@tailwind utilities;

body {
  @apply bg-brave-95;
}

.titlebar {
  height: 30px;
  background: #329ea3;
  user-select: none;
  display: flex;
  justify-content: flex-end;
  position: fixed;
  top: 0;
  left: 0;
  right: 0;
}

.titlebar-button {
  display: inline-flex;
  justify-content: center;
  align-items: center;
  width: 30px;
  height: 30px;
}

.titlebar-button:hover {
  background: #5bbec3;
}

.button {
  @apply transition uppercase font-bold flex gap-1 items-center justify-center;
}

.button-normal {
  @apply bg-brave-90 hover:bg-brave-80 text-brave-25 active:bg-brave-70
  dark:bg-brave-10 dark:text-brave-90
  dark:hover:bg-brave-20 dark:active:bg-brave-25;
}

.button-warning {
  @apply bg-yellow-100 hover:bg-yellow-200 text-yellow-800 active:bg-yellow-300;
}

.border-normal {
  @apply border-brave-25;
}

.button-normal2 {
  @apply bg-brave-90/50 hover:bg-brave-80 text-brave-25 active:bg-brave-70;
}

.button-normal3 {
  @apply hover:bg-brave-80 text-brave-25 active:bg-brave-70;
}

.button-primary {
  @apply bg-brave-30 hover:bg-brave-35 text-white active:bg-brave-25 dark:bg-brave-80 dark:hover:bg-brave-90 dark:active:bg-brave-90 dark:text-brave-20;
}

.button-secondary {
  @apply bg-brave-90 text-brave-30 hover:bg-brave-80 active:bg-brave-70;
}

.button-working {
  @apply bg-brave-90 hover:bg-brave-80 text-brave-25 active:bg-brave-70;
}

.button-disabled {
  @apply box-border border-2 border-brave-90 dark:border-brave-20 bg-brave-98 dark:bg-brave-10 text-brave-70 dark:text-brave-20 cursor-not-allowed;
}

.button-blend {
  @apply hover:bg-brave-90 text-brave-25 active:bg-brave-70;
}

.button-done {
  @apply bg-green-100 hover:bg-green-200 text-green-800 active:bg-green-800 active:text-white;
}

.button-tiny {
  @apply text-brave-30 hover:bg-brave-30 hover:text-white dark:text-brave-95 rounded p-2 transition;
}

.link {
  @apply text-green-800 dark:text-green-400 hover:text-green-900 hover:dark:text-green-200 active:text-green-700 active:dark:text-white transition text-sm;
}

.group-label {
  @apply font-bold text-xs uppercase text-brave-70 dark:text-brave-95 block;
}

.child-label {
  @apply text-sm text-brave-35 dark:text-brave-95;
}

.checkbox {
  @apply w-4 h-4 text-brave-90 bg-brave-35 accent-brave-35 rounded border-brave-35;
}

.checkbox-label {
  @apply text-sm text-brave-35 dark:text-brave-95;
}

.input {
  @apply bg-brave-98 box-border border-2 border-brave-90 focus:border-brave-80 outline-none
  text-sm rounded-full transition text-brave-35 placeholder:text-brave-70
  dark:bg-brave-5 dark:border-brave-30 dark:focus:border-brave-20 dark:text-brave-95
  dark:placeholder:text-brave-90;
}

.textarea {
  @apply bg-brave-98 box-border border border-brave-90 focus:border-brave-80 outline-none
   text-sm rounded-lg transition text-brave-35 placeholder:text-brave-70 resize-none
   dark:bg-brave-5 dark:border-brave-30 dark:focus:border-brave-20 dark:text-brave-95 dark:placeholder:text-brave-90;
}

.modal-title-bar {
  @apply flex-none flex justify-between items-center px-6 py-2;
}

.modal-button {
  @apply flex-none button text-brave-35 hover:text-brave-30 active:text-brave-25 dark:text-brave-95 dark:hover:text-brave-95 dark:active:text-brave-90 rounded-full p-4;
}

.modal-title {
  @apply text-lg grow line-clamp-1 overflow-hidden text-brave-30 dark:text-brave-95;
}

.modal-content {
  @apply rounded-lg bg-white dark:bg-brave-1 flex flex-col m-2 select-none text-brave-5 dark:text-brave-95;
  overscroll-behavior: contain;
}

.textarea {
  @apply bg-brave-98 box-border border border-brave-90 focus:border-brave-80 outline-none text-sm rounded-lg transition text-brave-35 placeholder:text-brave-70 resize-none;
}

.modal-title-bar {
  @apply flex-none flex justify-between items-center px-6 py-2;
}

.modal-button {
  @apply flex-none button text-brave-35 hover:text-brave-30 active:text-brave-25 rounded-full p-4;
}

.modal-title {
  @apply text-lg grow line-clamp-1 overflow-hidden text-brave-30;
}

.modal-content {
  @apply rounded-lg bg-white flex flex-col m-2 select-none;
  overscroll-behavior: contain;
}

.Vue-Toastification__toast.lrcget-toast {
  padding: 12px 24px !important;
  min-width: auto !important;
  min-height: auto !important;
}

/* Applied to the toast body when using regular strings as content */
.Vue-Toastification__toast-body.toast-body-1 {
  font-size: 12px;
}

/* Applied to a wrapper div when using a custom component as content */
.Vue-Toastification__toast-component-body.toast-body-2 {
}

.slide-fade-enter-active {
  transition: all 0.2s ease-out;
}

.slide-fade-leave-active {
  transition: all 0.2s ease-out;
}

.slide-fade-enter-from,
.slide-fade-leave-to {
  transform: translateX(100px);
  opacity: 0;
}

.pop-fade-enter-from, .pop-fade-leave-to {
  opacity: 0;
  transform: scale(0.7);
}

.pop-fade-enter-to, .pop-fade-leave-from {
  opacity: 1;
  transform: scale(1);
}

.pop-fade-enter-active, .pop-fade-leave-active {
  transition: opacity 0.2s ease, transform 0.2s ease;
}

.fade-enter-from, .fade-leave-to {
  opacity: 0;
}

.fade-enter-to, .fade-leave-from {
  opacity: 1;
}

.fade-enter-active, .fade-leave-active {
  transition: opacity 0.2s ease;
}

.v-popper--theme-lrcget-tooltip .v-popper__inner {
  background: #ffd9e2;
  color: #8e004b;
}

.v-popper--theme-lrcget-tooltip .v-popper__arrow-outer {
  border-color: #ffd9e2;
<<<<<<< HEAD
=======
}

.codemirror-custom .cm-editor {
  @apply outline-none h-full;
}

.codemirror-custom .cm-current-lyrics {
  @apply font-bold;
}

.codemirror-custom .cm-content {
  /* Some padding to prevent the text from touching the edge,
  the gutter calculates its width internally so it's hard to calculate exactly */
  @apply max-w-[90%];
}

.codemirror-custom .cm-line {
  /* Text folding */
  @apply text-brave-10 dark:text-brave-90 break-words whitespace-pre-wrap w-full;
}

.codemirror-custom .cm-activeLine {
  @apply bg-brave-80/30 dark:bg-brave-60/30;
}

.codemirror-custom .cm-activeLineGutter {
  @apply bg-brave-80/30 dark:bg-brave-60/30;
}

.codemirror-custom .cm-gutters {
  @apply bg-brave-90 dark:bg-brave-10 text-brave-40 border-r border-brave-90 dark:border-brave-10;
}

.secondary-page {
  @apply absolute top-0 left-0 w-full h-full bg-white p-4 shadow-lg overflow-y-auto dark:bg-brave-background-dark text-brave-5 dark:text-brave-95;
}

.secondary-page-back-button {
  @apply button button-normal transition rounded-full p-4;
>>>>>>> f24faa39
}<|MERGE_RESOLUTION|>--- conflicted
+++ resolved
@@ -217,8 +217,6 @@
 
 .v-popper--theme-lrcget-tooltip .v-popper__arrow-outer {
   border-color: #ffd9e2;
-<<<<<<< HEAD
-=======
 }
 
 .codemirror-custom .cm-editor {
@@ -258,5 +256,4 @@
 
 .secondary-page-back-button {
   @apply button button-normal transition rounded-full p-4;
->>>>>>> f24faa39
 }