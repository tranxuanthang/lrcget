<template>
  <VueFinalModal
    class="flex justify-center items-center"
    content-class="modal-content w-full h-[80vh] max-w-screen-sm flex flex-col"
    @beforeOpen="beforeOpenHandler"
    overlay-transition="fade"
    content-transition="pop-fade"
  >
    <div class="modal-title-bar">
      <div class="modal-title">Configuration</div>
      <button class="modal-button" @click="emit('close')"><Close /></button>
    </div>

    <div class="px-6 grow flex flex-col justify-between gap-4">
      <div class="flex flex-col gap-6">
        <div>
<<<<<<< HEAD
          <label class="group-label mb-2">Common</label>

          <div class="flex items-center">
            <input id="skip-not-needed-tracks" type="checkbox" v-model="skipNotNeededTracks" class="checkbox">
            <label for="skip-not-needed-tracks" class="checkbox-label ml-2">Skip tracks that already have lyrics or are instrumental</label>
=======
          <label class="group-label mb-4">Common</label>

          <div class="flex items-center mb-2">
            <input id="skip-not-needed-tracks" type="checkbox" v-model="skipNotNeededTracks" class="checkbox">
            <label for="skip-not-needed-tracks" class="checkbox-label ml-2">Skip tracks that already have lyrics or are instrumental</label>
          </div>

          <div class="">
            <label class="block mb-1 child-label">Theme mode</label>

            <div class="flex gap-2 button-group">
              <button
                @click="editingThemeMode = 'auto'"
                class="button grouped-button"
                :class="{ 'button-primary': editingThemeMode === 'auto', 'button-normal': editingThemeMode !== 'auto' }"
              >
                Auto
              </button>
              <button
                @click="editingThemeMode = 'light'"
                class="button grouped-button"
                :class="{ 'button-primary': editingThemeMode === 'light', 'button-normal': editingThemeMode !== 'light' }"
              >
                Light
              </button>
              <button
                @click="editingThemeMode = 'dark'"
                class="button grouped-button"
                :class="{ 'button-primary': editingThemeMode === 'dark', 'button-normal': editingThemeMode !== 'dark' }"
              >
                Dark
              </button>
            </div>
>>>>>>> f24faa39
          </div>
        </div>

        <div>
          <label class="group-label mb-2">Experimental</label>

          <div class="flex items-center">
            <input id="try-embed-lyrics" type="checkbox" v-model="tryEmbedLyrics" class="checkbox">
            <label for="try-embed-lyrics" class="checkbox-label ml-2">Try to embed the lyrics to the track files when possible</label>
          </div>
        </div>
      </div>
      <div class="flex flex-col gap-1">
        <a href="#" class="link" @click="refreshLibrary">Refresh my library for new changes...</a>
        <a href="#" class="link" @click="uninitializeLibrary">Add and remove scanning directories...</a>
      </div>
    </div>

    <div class="px-6 py-4 flex-none flex justify-center">
      <button class="button button-primary px-8 py-2 rounded-full" @click="save">Save</button>
    </div>
  </VueFinalModal>
</template>

<script setup>
import { invoke } from '@tauri-apps/api/tauri';
import { Close } from 'mdue'
import { ref, watch } from 'vue'
import { VueFinalModal } from 'vue-final-modal'
<<<<<<< HEAD
=======
import { useGlobalState } from '../../composables/global-state'

const { themeMode, setThemeMode } = useGlobalState()
>>>>>>> f24faa39

const emit = defineEmits(['close', 'refreshLibrary', 'uninitializeLibrary'])

const skipNotNeededTracks = ref(true)
const tryEmbedLyrics = ref(false)
const editingThemeMode = ref('auto')

const save = async () => {
  await invoke('set_config', {
    skipNotNeededTracks: skipNotNeededTracks.value,
    tryEmbedLyrics: tryEmbedLyrics.value,
    themeMode: editingThemeMode.value
  })
<<<<<<< HEAD
=======
  setThemeMode(editingThemeMode.value)
>>>>>>> f24faa39
  emit('close')
}

const refreshLibrary = () => {
  emit('refreshLibrary')
  emit('close')
}

const uninitializeLibrary = () => {
  emit('uninitializeLibrary')
  emit('close')
}

const beforeOpenHandler = async () => {
  const config = await invoke('get_config')
  skipNotNeededTracks.value = config.skip_not_needed_tracks
  tryEmbedLyrics.value = config.try_embed_lyrics
<<<<<<< HEAD
}
</script>
=======
  editingThemeMode.value = config.theme_mode
}
</script>

<style scoped>
.button-group {
  @apply flex gap-0.5 items-center;
}

.grouped-button {
  @apply first:rounded-l-full last:rounded-r-full  text-sm px-4 py-1 w-24;
}
</style>
>>>>>>> f24faa39
<|MERGE_RESOLUTION|>--- conflicted
+++ resolved
@@ -12,49 +12,39 @@
     </div>
 
     <div class="px-6 grow flex flex-col justify-between gap-4">
-      <div class="flex flex-col gap-6">
+      <div class="flex flex-col gap-8">
         <div>
-<<<<<<< HEAD
           <label class="group-label mb-2">Common</label>
-
-          <div class="flex items-center">
-            <input id="skip-not-needed-tracks" type="checkbox" v-model="skipNotNeededTracks" class="checkbox">
-            <label for="skip-not-needed-tracks" class="checkbox-label ml-2">Skip tracks that already have lyrics or are instrumental</label>
-=======
-          <label class="group-label mb-4">Common</label>
 
           <div class="flex items-center mb-2">
             <input id="skip-not-needed-tracks" type="checkbox" v-model="skipNotNeededTracks" class="checkbox">
             <label for="skip-not-needed-tracks" class="checkbox-label ml-2">Skip tracks that already have lyrics or are instrumental</label>
           </div>
 
-          <div class="">
-            <label class="block mb-1 child-label">Theme mode</label>
+          <label class="block mb-1 child-label">Theme mode</label>
 
-            <div class="flex gap-2 button-group">
-              <button
-                @click="editingThemeMode = 'auto'"
-                class="button grouped-button"
-                :class="{ 'button-primary': editingThemeMode === 'auto', 'button-normal': editingThemeMode !== 'auto' }"
-              >
-                Auto
-              </button>
-              <button
-                @click="editingThemeMode = 'light'"
-                class="button grouped-button"
-                :class="{ 'button-primary': editingThemeMode === 'light', 'button-normal': editingThemeMode !== 'light' }"
-              >
-                Light
-              </button>
-              <button
-                @click="editingThemeMode = 'dark'"
-                class="button grouped-button"
-                :class="{ 'button-primary': editingThemeMode === 'dark', 'button-normal': editingThemeMode !== 'dark' }"
-              >
-                Dark
-              </button>
-            </div>
->>>>>>> f24faa39
+          <div class="flex gap-2 button-group">
+            <button
+              @click="editingThemeMode = 'auto'"
+              class="button grouped-button"
+              :class="{ 'button-primary': editingThemeMode === 'auto', 'button-normal': editingThemeMode !== 'auto' }"
+            >
+              Auto
+            </button>
+            <button
+              @click="editingThemeMode = 'light'"
+              class="button grouped-button"
+              :class="{ 'button-primary': editingThemeMode === 'light', 'button-normal': editingThemeMode !== 'light' }"
+            >
+              Light
+            </button>
+            <button
+              @click="editingThemeMode = 'dark'"
+              class="button grouped-button"
+              :class="{ 'button-primary': editingThemeMode === 'dark', 'button-normal': editingThemeMode !== 'dark' }"
+            >
+              Dark
+            </button>
           </div>
         </div>
 
@@ -63,7 +53,10 @@
 
           <div class="flex items-center">
             <input id="try-embed-lyrics" type="checkbox" v-model="tryEmbedLyrics" class="checkbox">
-            <label for="try-embed-lyrics" class="checkbox-label ml-2">Try to embed the lyrics to the track files when possible</label>
+            <div class="flex flex-col ml-2">
+              <label for="try-embed-lyrics" class="checkbox-label mb-0.5">Try to embed the lyrics to the track files when possible</label>
+              <div class="text-xs text-yellow-700">This option could corrupt your track files. Make sure to backup your library before enabling it.</div>
+            </div>
           </div>
         </div>
       </div>
@@ -84,12 +77,9 @@
 import { Close } from 'mdue'
 import { ref, watch } from 'vue'
 import { VueFinalModal } from 'vue-final-modal'
-<<<<<<< HEAD
-=======
 import { useGlobalState } from '../../composables/global-state'
 
 const { themeMode, setThemeMode } = useGlobalState()
->>>>>>> f24faa39
 
 const emit = defineEmits(['close', 'refreshLibrary', 'uninitializeLibrary'])
 
@@ -103,10 +93,7 @@
     tryEmbedLyrics: tryEmbedLyrics.value,
     themeMode: editingThemeMode.value
   })
-<<<<<<< HEAD
-=======
   setThemeMode(editingThemeMode.value)
->>>>>>> f24faa39
   emit('close')
 }
 
@@ -124,10 +111,6 @@
   const config = await invoke('get_config')
   skipNotNeededTracks.value = config.skip_not_needed_tracks
   tryEmbedLyrics.value = config.try_embed_lyrics
-<<<<<<< HEAD
-}
-</script>
-=======
   editingThemeMode.value = config.theme_mode
 }
 </script>
@@ -140,5 +123,4 @@
 .grouped-button {
   @apply first:rounded-l-full last:rounded-r-full  text-sm px-4 py-1 w-24;
 }
-</style>
->>>>>>> f24faa39
+</style>