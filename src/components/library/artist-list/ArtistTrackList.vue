--- conflicted
+++ resolved
@@ -34,11 +34,7 @@
 
       <div class="w-full">
         <div class="w-full flex">
-<<<<<<< HEAD
-          <div class="text-xs text-brave-30/70 font-bold flex w-full">
-=======
           <div class="text-xs text-brave-30/70 font-bold flex w-full dark:text-brave-95">
->>>>>>> f24faa39
             <div class="text-right flex-none w-[5%] p-1 pr-2">#</div>
             <div class="text-left flex-none w-[60%] p-1">Track</div> <!-- Adjusted width percentage -->
             <div class="text-right flex-none w-[10%] p-1">Duration</div>
