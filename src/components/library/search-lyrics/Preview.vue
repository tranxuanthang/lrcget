--- conflicted
+++ resolved
@@ -11,38 +11,21 @@
     </div>
 
     <div class="px-6 pb-6 grow flex flex-col gap-4 min-h-0">
-<<<<<<< HEAD
-      <div class="flex flex-none gap-4 items-center bg-brave-95 rounded-lg px-4 py-2">
-        <button v-if="status !== 'playing'" @click.prevent="resume" class="button button-primary text-white p-2 rounded-full text-xl"><Play /></button>
-        <button v-else @click.prevent="pause" class="button button-primary text-white p-2 rounded-full text-xl"><Pause /></button>
-        <div class="flex-none w-12 text-xs text-brave-30">{{ humanDuration(progress) }}</div>
-        <Seek class="grow" :duration="duration" :progress="progress" @seek="seek" />
-        <div class="flex-none w-12 text-xs text-brave-30">{{ humanDuration(duration) }}</div>
-=======
       <div class="flex flex-none gap-4 items-center bg-brave-95 dark:bg-brave-5 rounded-lg px-4 py-2">
         <button v-if="status !== 'playing'" @click.prevent="resume" class="button button-primary text-white p-2 rounded-full text-xl"><Play /></button>
         <button v-else @click.prevent="pause" class="button button-primary text-white p-2 rounded-full text-xl"><Pause /></button>
         <div class="flex-none w-12 text-xs text-brave-30 dark:text-brave-95">{{ humanDuration(progress) }}</div>
         <Seek class="grow" :duration="duration" :progress="progress" @seek="seek" />
         <div class="flex-none w-12 text-xs text-brave-30 dark:text-brave-95">{{ humanDuration(duration) }}</div>
->>>>>>> f24faa39
       </div>
 
       <div v-if="props.lyrics.syncedLyrics" class="relative grow h-full overflow-hidden">
         <div id="full-lyrics-container" class="h-full text-center transition" :style="{ transform: fullViewTransform }">
-<<<<<<< HEAD
-          <p v-for="(line, index) in parsedLyrics" :key="index" class="text-brave-50" :class="{ 'font-bold': currentIndex === index }">{{ line.content }}</p>
-        </div>
-
-        <div class="absolute top-0 left-0 w-full h-10 bg-gradient-to-b from-white"></div>
-        <div class="absolute bottom-0 left-0 w-full h-10 bg-gradient-to-t from-white"></div>
-=======
           <p v-for="(line, index) in parsedLyrics" :key="index" class="text-brave-50 dark:text-brave-95" :class="{ 'font-bold': currentIndex === index }">{{ line.content }}</p>
         </div>
 
         <div class="absolute top-0 left-0 w-full h-10 bg-gradient-to-b from-white dark:from-brave-1"></div>
         <div class="absolute bottom-0 left-0 w-full h-10 bg-gradient-to-t from-white dark:from-brave-1"></div>
->>>>>>> f24faa39
       </div>
 
       <div v-else-if="props.lyrics.plainLyrics" class="relative grow text-center text-brave-50 whitespace-pre h-full overflow-hidden">
