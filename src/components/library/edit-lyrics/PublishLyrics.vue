--- conflicted
+++ resolved
@@ -1,11 +1,7 @@
 <template>
   <VueFinalModal
     class="flex justify-center items-center"
-<<<<<<< HEAD
-    content-class="px-8 py-4 max-w-screen-sm max-h-[60vh] rounded-lg m-4 bg-white flex flex-col gap-4"
-=======
     content-class="modal-content max-w-screen-sm max-h-[60vh] flex flex-col gap-4 p-6"
->>>>>>> f24faa39
     overlay-transition="fade"
     content-transition="pop-fade"
     :click-to-close="!isPublishing"
@@ -17,11 +13,7 @@
 
         <div class="grow overflow-y-scroll h-full">
           <table class="lint-result table">
-<<<<<<< HEAD
-            <thead class="text-xs text-brave-30/70 font-bold">
-=======
             <thead class="text-xs font-bold">
->>>>>>> f24faa39
               <tr>
                 <th class="p-1 text-right">Line</th>
                 <th class="p-1 text-center">Severity</th>
@@ -48,17 +40,10 @@
 
     <template v-else>
       <div class="flex flex-col items-center">
-<<<<<<< HEAD
-        <div v-if="!isPublishing" class="text-brave-10 mb-4">
-          Do you want to publish your lyrics of the song <strong>{{ track.title }} - {{ track.artist_name }}</strong> to your current LRCLIB instance?
-        </div>
-        <div v-else class="text-brave-10 mb-4">
-=======
         <div v-if="!isPublishing" class="mb-4">
           Do you want to publish your lyrics of the song <strong>{{ track.title }} - {{ track.artist_name }}</strong> to your current LRCLIB instance?
         </div>
         <div v-else class="mb-4">
->>>>>>> f24faa39
           Publishing your lyrics of the song <strong>{{ track.title }} - {{ track.artist_name }}</strong>...
         </div>
 
