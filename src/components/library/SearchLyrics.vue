<template>
  <VueFinalModal
    class="flex justify-center items-center"
    content-class="modal-content w-full h-[80vh] max-w-screen-sm flex flex-col"
    overlay-transition="fade"
    content-transition="pop-fade"
    background="non-interactive"
    :lock-scroll="true"
  >
    <div class="modal-title-bar">
      <div class="modal-title">Search Lyrics</div>
      <button class="modal-button" @click="emit('close')"><Close /></button>
    </div>

    <div class="px-6 grow overflow-hidden flex flex-col gap-4 pb-6">
      <form @submit.prevent="doSearchLyrics" class="flex flex-col flex-none gap-4">
        <div class="grid grid-cols-2 gap-2">
          <div class="col-span-2">
            <label for="title" class="group-label mb-1">Title</label>
            <input
              type="text"
              id="title"
              v-model="title"
              class="input w-full py-1.5 px-2"
              placeholder="Title"
              :disabled="loading"
            >
          </div>

          <div>
            <label for="albumName" class="group-label mb-1">Album</label>
            <input
              type="text"
              id="artistName"
              v-model="albumName"
              class="input w-full py-1.5 px-2"
              placeholder="Album"
              :disabled="loading"
            >
          </div>

          <div>
            <label for="artistName" class="group-label mb-1">Artist</label>
            <input
              type="text"
              id="artistName"
              v-model="artistName"
              class="input w-full py-1.5 p-2"
              placeholder="Artist"
              :disabled="loading"
            >
          </div>
        </div>

        <div class="col-span-2 flex justify-center">
          <button class="button rounded-full text-xs px-6 py-2" :class="{ 'button-disabled': loading,  'button-primary': !loading }" :disabled="loading">Search</button>
        </div>
      </form>

      <div class="grow overflow-hidden">
        <div v-if="loading" class="flex justify-center items-center h-full">
          <Loading class="animate-spin text-xl text-brave-30" />
        </div>

        <div v-else class="flex flex-col h-full gap-2 overflow-auto">
          <div v-if="searchResult && searchResult.length" class="flex flex-col gap-1 overflow-auto">
<<<<<<< HEAD
            <div v-for="item in searchResult" :key="item.id" class="rounded bg-brave-98 hover:bg-brave-95 transition px-2 py-1 flex gap-2">
              <div class="h-full overflow-hidden grow">
                <div class="text-sm font-bold">
                  <span class="mr-2 text-brave-30">{{ item.name }}</span>
=======
            <div v-for="item in searchResult" :key="item.id" class="rounded bg-brave-98 dark:bg-brave-5 hover:bg-brave-95 hover:dark:bg-brave-10 border border-transparent hover:dark:border-brave-30 transition px-2 py-1 flex gap-2">
              <div class="h-full overflow-hidden grow">
                <div class="text-sm font-bold">
                  <span class="mr-2 text-brave-30 dark:text-brave-95">{{ item.name }}</span>
>>>>>>> f24faa39
                  <span v-if="item.syncedLyrics" class="text-green-200 font-bold text-[0.65rem] bg-green-800 rounded px-1 py-0.5">Synced</span>
                  <span v-else-if="item.plainLyrics" class="text-gray-200 font-bold text-[0.65rem] bg-gray-800 rounded px-1 py-0.5">Plain</span>
                  <span v-else-if="item.instrumental" class="text-gray-200 font-bold text-[0.65rem] bg-gray-500 rounded px-1 py-0.5">Instrumental</span>
                  <span v-if="Math.round(item.duration) - Math.round(searchingTrack.duration) > 2" class="ml-1 text-blue-800 text-[0.75rem]">
                    +{{ humanDuration(Math.abs(item.duration - Math.round(searchingTrack.duration))) }}
                  </span>
                  <span v-else-if="Math.round(item.duration) - Math.round(searchingTrack.duration) < -2" class="ml-1 text-blue-800 text-[0.75rem]">
                    -{{ humanDuration(Math.abs(item.duration - Math.round(searchingTrack.duration))) }}
                  </span>
                </div>
<<<<<<< HEAD
                <div class="text-sm text-brave-35 truncate"><span>{{ item.albumName }}</span> | <span>{{ item.artistName }}</span></div>
              </div>

              <div class="flex gap-2 items-center">
                <button class="text-brave-30 hover:bg-brave-30 hover:text-white rounded p-2 transition" title="Preview this lyrics" @click="preview(item)"><Eye /></button>
                <button class="text-brave-30 hover:bg-brave-30 hover:text-white rounded p-2 transition" title="Apply this lyrics" @click="apply(item)"><ContentSave /></button>
=======
                <div class="text-sm text-brave-35 dark:text-brave-90 truncate"><span>{{ item.albumName }}</span> | <span>{{ item.artistName }}</span></div>
              </div>

              <div class="flex gap-2 items-center">
                <button class="button-tiny" title="Preview this lyrics" @click="preview(item)"><Eye /></button>
                <button class="button-tiny" title="Apply this lyrics" @click="apply(item)"><ContentSave /></button>
>>>>>>> f24faa39
              </div>
            </div>
          </div>

          <div v-else class="flex justify-center items-center h-full text-sm text-brave-60">
            There is no lyrics record that matches your search
          </div>
        </div>
      </div>
    </div>
  </VueFinalModal>
</template>

<script setup>
import { invoke } from '@tauri-apps/api/tauri'
import { ref, onMounted, watch } from 'vue'
import { Close, Loading, Eye, ContentSave } from 'mdue'
import { useToast } from 'vue-toastification'
import Preview from './search-lyrics/Preview.vue'
import { useModal } from 'vue-final-modal'

const toast = useToast()
const props = defineProps(['searchingTrack'])
const emit = defineEmits(['close'])

const loading = ref(true)
const searchResult = ref(null)
const previewingLyrics = ref(null)
const previewingTrack = ref(null)

const title = ref('')
const albumName = ref('')
const artistName = ref('')

const { open: openPreviewModal, close: closePreviewModal } = useModal({
  component: Preview,
  attrs: {
    track: previewingTrack,
    lyrics: previewingLyrics,
    onClose() {
      closePreviewModal()
    },
    onClosed() {
      previewingTrack.value = null
      previewingLyrics.value = null
    }
  },
})

const humanDuration = (seconds) => {
  return new Date(seconds * 1000).toISOString().slice(14, 19)
}

const doSearchLyrics = async () => {
  loading.value = true
  try {
    searchResult.value = await invoke('search_lyrics', { title: title.value, albumName: albumName.value, artistName: artistName.value, q: '' })
  } catch (error) {
    console.error(error)
    toast.error(error)
  } finally {
    loading.value = false
  }
}

const preview = (lyricsItem) => {
  previewingTrack.value = props.searchingTrack
  previewingLyrics.value = lyricsItem
  openPreviewModal()
}

const apply = async (lyricsItem) => {
  try {
    const result = await invoke('apply_lyrics', { trackId: props.searchingTrack.id, lrclibResponse: lyricsItem })
    toast.success(result)
  } catch (error) {
    console.error(error)
    toast.error(error)
  }
}

const initialize = async () => {
  if (!props.searchingTrack) {
    return
  }

  searchResult.value = null
  loading.value = true

  title.value = props.searchingTrack.title
  albumName.value = props.searchingTrack.album_name
  artistName.value = props.searchingTrack.artist_name
}

onMounted(async () => {
  await initialize()
  doSearchLyrics()
})
</script><|MERGE_RESOLUTION|>--- conflicted
+++ resolved
@@ -64,17 +64,10 @@
 
         <div v-else class="flex flex-col h-full gap-2 overflow-auto">
           <div v-if="searchResult && searchResult.length" class="flex flex-col gap-1 overflow-auto">
-<<<<<<< HEAD
-            <div v-for="item in searchResult" :key="item.id" class="rounded bg-brave-98 hover:bg-brave-95 transition px-2 py-1 flex gap-2">
-              <div class="h-full overflow-hidden grow">
-                <div class="text-sm font-bold">
-                  <span class="mr-2 text-brave-30">{{ item.name }}</span>
-=======
             <div v-for="item in searchResult" :key="item.id" class="rounded bg-brave-98 dark:bg-brave-5 hover:bg-brave-95 hover:dark:bg-brave-10 border border-transparent hover:dark:border-brave-30 transition px-2 py-1 flex gap-2">
               <div class="h-full overflow-hidden grow">
                 <div class="text-sm font-bold">
                   <span class="mr-2 text-brave-30 dark:text-brave-95">{{ item.name }}</span>
->>>>>>> f24faa39
                   <span v-if="item.syncedLyrics" class="text-green-200 font-bold text-[0.65rem] bg-green-800 rounded px-1 py-0.5">Synced</span>
                   <span v-else-if="item.plainLyrics" class="text-gray-200 font-bold text-[0.65rem] bg-gray-800 rounded px-1 py-0.5">Plain</span>
                   <span v-else-if="item.instrumental" class="text-gray-200 font-bold text-[0.65rem] bg-gray-500 rounded px-1 py-0.5">Instrumental</span>
@@ -85,21 +78,12 @@
                     -{{ humanDuration(Math.abs(item.duration - Math.round(searchingTrack.duration))) }}
                   </span>
                 </div>
-<<<<<<< HEAD
-                <div class="text-sm text-brave-35 truncate"><span>{{ item.albumName }}</span> | <span>{{ item.artistName }}</span></div>
-              </div>
-
-              <div class="flex gap-2 items-center">
-                <button class="text-brave-30 hover:bg-brave-30 hover:text-white rounded p-2 transition" title="Preview this lyrics" @click="preview(item)"><Eye /></button>
-                <button class="text-brave-30 hover:bg-brave-30 hover:text-white rounded p-2 transition" title="Apply this lyrics" @click="apply(item)"><ContentSave /></button>
-=======
                 <div class="text-sm text-brave-35 dark:text-brave-90 truncate"><span>{{ item.albumName }}</span> | <span>{{ item.artistName }}</span></div>
               </div>
 
               <div class="flex gap-2 items-center">
                 <button class="button-tiny" title="Preview this lyrics" @click="preview(item)"><Eye /></button>
                 <button class="button-tiny" title="Apply this lyrics" @click="apply(item)"><ContentSave /></button>
->>>>>>> f24faa39
               </div>
             </div>
           </div>
