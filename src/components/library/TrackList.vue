<template>
  <div ref="parentRef" class="p-4 overflow-y-auto h-full" v-show="props.isActive">
    <div :style="{ height: `${totalSize}px`, width: '100%', position: 'relative' }">
      <div class="w-full">
        <div class="w-full flex">
          <div class="text-xs text-brave-30/70 font-bold flex w-full">
            <div class="text-left flex-none w-[65%] p-1">Track</div> <!-- Adjusted width percentage -->
            <div class="text-right flex-none w-[10%] p-1">Duration</div>
            <div class="text-center flex-none w-[10%] p-1">Lyrics</div>
            <div class="text-right flex-none w-[15%] p-1"></div>
          </div>
        </div>
        <div class="w-full flex flex-col">
          <div v-for="virtualRow in virtualRows" :key="virtualRow.index" class="group flex flex-col w-full" :style="{
            position: 'absolute',
            top: 0,
            left: 0,
            width: '100%',
            height: `${virtualRow.size}px`,
            transform: `translateY(${virtualRow.start}px)`,
          }">
            <TrackItem :trackId="virtualRow.key" @play-track="playTrack" @download-lyrics="downloadLyrics" />
          </div>
        </div>
      </div>
    </div>
  </div>
</template>

<script setup>
import TrackItem from './track-list/TrackItem.vue'
import { useVirtualizer } from '@tanstack/vue-virtual'
import { ref, computed, watch, onMounted } from 'vue'
import { invoke } from '@tauri-apps/api/tauri'
<<<<<<< HEAD
import { useSearchLibrary } from '../../composables/search';
=======
import { useSearchLibrary } from '../../composables/search'
>>>>>>> b9c16c91

const props = defineProps(['isActive'])
const emit = defineEmits(['playTrack', 'downloadLyrics'])

const trackIds = ref([])

const parentRef = ref(null)

const rowVirtualizer = useVirtualizer(
  computed(() => ({
    count: trackIds.value.length,
    getScrollElement: () => parentRef.value,
    estimateSize: () => 52,
    overscan: 5,
    paddingStart: 32,
    getItemKey: (index) => trackIds.value[index]
  }))
)

const virtualRows = computed(() => rowVirtualizer.value.getVirtualItems());

const totalSize = computed(() => rowVirtualizer.value.getTotalSize())

const playTrack = (track) => {
  emit('playTrack', track)
}

const downloadLyrics = (track) => {
  emit('downloadLyrics', track)
}

const getTrackIds = async () => {
  trackIds.value = [];
  trackIds.value = await invoke('get_track_ids', { enableSearch: useSearchLibrary().searchValue.value ? true : false }).catch((error) => {
    console.error("Failed to get track ids", error)
    return []
  })
}

onMounted(async () => {
  if (props.isActive) {
    await getTrackIds()
  }
})

watch(() => props.isActive, async () => {
  if (props.isActive) {
    await getTrackIds()
  }
})

watch(() => useSearchLibrary().searchValue.value, async () => {
  try {
    await getTrackIds()
  } catch (error) {
    console.error(error)
  }
})
</script><|MERGE_RESOLUTION|>--- conflicted
+++ resolved
@@ -32,11 +32,7 @@
 import { useVirtualizer } from '@tanstack/vue-virtual'
 import { ref, computed, watch, onMounted } from 'vue'
 import { invoke } from '@tauri-apps/api/tauri'
-<<<<<<< HEAD
-import { useSearchLibrary } from '../../composables/search';
-=======
 import { useSearchLibrary } from '../../composables/search'
->>>>>>> b9c16c91
 
 const props = defineProps(['isActive'])
 const emit = defineEmits(['playTrack', 'downloadLyrics'])
