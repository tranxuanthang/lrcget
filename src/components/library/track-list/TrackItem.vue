<template>
  <div class="flex w-full group hover:bg-brave-98 hover:shadow hover:shadow-brave-95/50
    border border-transparent hover:border-brave-95 transition rounded cursor-default
    dark:hover:bg-brave-5 dark:hover:border-brave-20 dark:hover:shadow-brave-30/50"
    :class="{
      'border-brave-95 bg-brave-99 dark:border-brave-20 dark:bg-brave-5': isPlaying
      }"
  >
    <!-- Track number -->
<<<<<<< HEAD
    <div v-if="isShowTrackNumber" class="flex-none w-[5%] flex items-center justify-end p-1 pr-2">
      <div v-if="track && track.track_number" class="text-xs text-brave-30/70 font-bold">{{ track.track_number }}</div>
      <div v-else class="text-xs text-brave-30/70 font-bold">--</div>
=======
    <div
      v-if="isShowTrackNumber"
      class="flex-none w-[5%] flex items-center justify-end p-1 pr-2 text-xs text-brave-30/70 dark:text-brave-95 font-bold"
    >
      <div v-if="track && track.track_number">{{ track.track_number }}</div>
      <div v-else>--</div>
>>>>>>> f24faa39
    </div>

    <!-- Track title, album, and artist -->
    <div class="flex-none flex p-1" :class="{ 'w-[65%]': !isShowTrackNumber, 'w-[60%]': isShowTrackNumber }" @click="playTrack(track)">
      <div v-if="track">
        <div class="font-bold text-sm text-brave-20 flex items-center dark:text-brave-95">
          <Equalizer v-if="isPlaying && status === 'playing'" class="mr-1" />
          <span>{{ track.title }}</span>
        </div>

        <div class="flex flex-wrap items-center gap-2 line-clamp-1">
          <span class="text-sm text-brave-20 group-hover:text-brave-15 transition dark:text-brave-90 dark:group-hover:text-brave-90">{{ track.album_name }}</span>
          <span class="text-brave-80 h-full mx-1 flex-none dark:text-white/50">|</span>
          <span class="text-sm text-brave-20 group-hover:text-brave-15 transition dark:text-brave-90 dark:group-hover:text-brave-90">{{ track.artist_name }}</span>
        </div>
      </div>
    </div>

    <!-- Duration -->
    <div class="flex-none w-[10%] flex items-center justify-end p-1" @click="playTrack(track)">
      <div v-if="track" class="text-brave-30 font-bold text-xs text-right dark:text-brave-95">{{ humanDuration(track.duration) }}</div>
    </div>

    <!-- Lyrics indication -->
    <div class="flex-none w-[10%] flex items-center justify-center p-1" @click="playTrack(track)">
      <div v-if="track">
        <span v-if="track.instrumental" class="text-gray-200 font-bold text-[0.67rem] bg-gray-500 rounded px-1 py-0.5">Instrumental</span>
        <span v-else-if="track.lrc_lyrics" class="text-green-200 font-bold text-[0.67rem] bg-green-800 rounded px-1 py-0.5">Synced</span>
        <span v-else-if="track.txt_lyrics" class="text-gray-200 font-bold text-[0.67rem] bg-gray-800 rounded px-1 py-0.5">Plain</span>
      </div>
    </div>

    <!-- Action buttons -->
    <div class="flex-none w-[15%] h-full flex justify-end items-center p-1">
      <div v-if="track" class="flex justify-end items-center gap-1">
        <button v-if="isPlaying && status ==='playing'" @click.prevent="pause" class="track-button"><Pause /></button>
        <button v-else-if="isPlaying && status === 'stopped'" @click.prevent="playTrack(track)" class="track-button"><Replay /></button>
        <button v-else v-on="isPlaying ? {click: resume} : {click: () => playTrack(track)}" class="track-button"><Play /></button>
        <button class="track-button" @click.prevent="searchLyrics(track)"><TextSearch /></button>
        <button class="track-button" @click.prevent="editLyrics(track)"><PlaylistEdit /></button>
      </div>
    </div>
  </div>
</template>

<script setup>
import { Play, Pause, TextSearch, PlaylistEdit, Replay } from 'mdue'
import { humanDuration } from '../../../utils/human-duration.js'
import { useSearchLyrics } from '../../../composables/search-lyrics.js'
import { useEditLyrics } from '../../../composables/edit-lyrics.js'
import Equalizer from '@/components/icons/Equalizer.vue'
import { ref, onMounted, computed } from 'vue'
import { invoke } from '@tauri-apps/api/tauri'
import { listen } from '@tauri-apps/api/event'
import { usePlayer } from '@/composables/player.js'

const { playTrack, playingTrack, status, pause, resume } = usePlayer()

const { searchLyrics } = useSearchLyrics()
const { editLyrics } = useEditLyrics()
const props = defineProps(['trackId', 'isShowTrackNumber'])
const track = ref(null)

// const downloadLyrics = () => {
//   addToQueue([track.value.id])
// }

const isPlaying = computed(() => {
  return playingTrack.value && track.value && playingTrack.value.id === track.value.id
})

onMounted(async () => {
  track.value = await invoke('get_track', { trackId: props.trackId })

  console.log('track number', track.value.track_number)

  listen('reload-track-id', async (event) => {
    const payload = event.payload
    if (track.value.id === payload) {
      track.value = await invoke('get_track', { trackId: props.trackId })
    }
  })
})
</script>

<style scoped>
.track-button {
  @apply text-brave-30 hover:bg-brave-30 hover:text-white rounded p-2 transition dark:text-white dark:hover:bg-brave-30;
}
</style><|MERGE_RESOLUTION|>--- conflicted
+++ resolved
@@ -7,18 +7,12 @@
       }"
   >
     <!-- Track number -->
-<<<<<<< HEAD
-    <div v-if="isShowTrackNumber" class="flex-none w-[5%] flex items-center justify-end p-1 pr-2">
-      <div v-if="track && track.track_number" class="text-xs text-brave-30/70 font-bold">{{ track.track_number }}</div>
-      <div v-else class="text-xs text-brave-30/70 font-bold">--</div>
-=======
     <div
       v-if="isShowTrackNumber"
       class="flex-none w-[5%] flex items-center justify-end p-1 pr-2 text-xs text-brave-30/70 dark:text-brave-95 font-bold"
     >
       <div v-if="track && track.track_number">{{ track.track_number }}</div>
       <div v-else>--</div>
->>>>>>> f24faa39
     </div>
 
     <!-- Track title, album, and artist -->
