--- conflicted
+++ resolved
@@ -22,14 +22,6 @@
       </div>
 
       <div class="flex-1 flex justify-end items-center gap-1">
-<<<<<<< HEAD
-        <button class="button button-normal px-4 py-1.5 rounded-full h-full" @click="$emit('showSearch')"
-          v-if="props.activeTab === 'tracks'">
-          <TableSearch />
-        </button>
-
-        <button class="button button-normal px-4 py-1.5 rounded-full h-full" @click="$emit('showAbout')">
-=======
         <button class="button button-normal px-4 py-1.5 rounded-full h-full"
           @click="$emit('showSearch')"
           v-if="props.activeTab === 'tracks'"
@@ -41,7 +33,6 @@
           class="button button-normal px-4 py-1.5 rounded-full h-full"
           @click="$emit('showAbout')"
         >
->>>>>>> b9c16c91
           <Information />
         </button>
 
