<template>
  <div v-if="!isLoading" class="flex flex-col w-full h-screen">
<<<<<<< HEAD
    <LibraryHeader :activeTab="activeTab" @changeActiveTab="changeActiveTab" @showConfig="isShowConfig = true"
      @showAbout="isShowAbout = true" @showSearch="toggleSearch" @showDownloadViewer="isShowDownloadViewer = true" />

    <div v-show="isShowSearch && activeTab == 'tracks'"
      class="flex flex-col items-center justify-center w-full bg-red-100">
      <SearchBar />
    </div>
=======
    <LibraryHeader
      :activeTab="activeTab"
      @changeActiveTab="changeActiveTab"
      @showConfig="isShowConfig = true"
      @showAbout="isShowAbout = true"
      @showDownloadViewer="isShowDownloadViewer = true"
      @showSearch="toggleSearch"
    />
>>>>>>> b9c16c91

    <div v-show="isShowSearch && activeTab == 'tracks'"
      class="flex flex-col items-center justify-center w-full bg-red-100">
      <SearchBar />
    </div>

    <div class="relative grow overflow-hidden bg-white">
      <TrackList :isActive="activeTab === 'tracks'" />

      <AlbumList :isActive="activeTab === 'albums'" />

      <ArtistList :isActive="activeTab === 'artists'" />

      <!-- <div class="absolute top-0 left-0 w-full h-[20px] bg-gradient-to-b from-white pointer-events-none"></div> -->
    </div>

    <NowPlaying class="flex-none border-t border-brave-90" />
  </div>

  <div v-else class="flex flex-col justify-center items-center w-full h-full">
    <div class="animate-spin text-xl text-brave-30">
      <Loading />
    </div>
    <div v-if="isInitializing" class="flex flex-col items-center justify-center text-sm text-brave-40">
      <div>Initializing library...</div>
      <div v-if="initializeProgress">{{ initializeProgress.filesScanned }}/{{ initializeProgress.filesCount }}
        files scanned</div>
    </div>

    <div v-else class="flex flex-col items-center justify-center text-sm text-brave-40">
      <div>Loading library...</div>
    </div>
  </div>

  <DownloadViewer :is-show="isShowDownloadViewer" @close="closeDownloadViewer" />
  <Config :is-show="isShowConfig" @close="isShowConfig = false" @refreshLibrary="refreshLibrary"
    @uninitialize-library="$emit('uninitializeLibrary')" />
  <About :is-show="isShowAbout" @close="isShowAbout = false" />

  <Teleport to="body">
    <SearchLyrics v-if="searchingTrack" :is-show="!!searchingTrack" />
  </Teleport>

  <Teleport to="body">
    <EditLyrics v-if="editingTrack" :is-show="!!editingTrack" />
  </Teleport>
</template>

<script setup>
import { ref, onMounted, onUnmounted } from 'vue'
import { invoke } from '@tauri-apps/api/tauri'
import { listen } from '@tauri-apps/api/event'
import { Loading } from 'mdue'
import _ from 'lodash'
import LibraryHeader from './library/LibraryHeader.vue'
import SearchBar from './library/SearchBar.vue'
import NowPlaying from './NowPlaying.vue'
import TrackList from './library/TrackList.vue'
import AlbumList from './library/AlbumList.vue'
import ArtistList from './library/ArtistList.vue'
import DownloadViewer from './library/DownloadViewer.vue'
import SearchBar from './library/SearchBar.vue'
import Config from './library/Config.vue'
import About from './About.vue'
import SearchLyrics from './library/SearchLyrics.vue'
import EditLyrics from './library/EditLyrics.vue'
import { useToast } from 'vue-toastification'
import { useDownloader } from '../composables/downloader.js'
import { useSearchLyrics } from '../composables/search-lyrics.js'
import { useEditLyrics } from '../composables/edit-lyrics.js'
import { usePlayer } from '@/composables/player.js'

const toast = useToast()
const { searchingTrack } = useSearchLyrics()
const { editingTrack } = useEditLyrics()
defineEmits(['uninitializeLibrary'])

const isLoading = ref(true)
const isInitializing = ref(false)
const initializeProgress = ref(null)
const activeTab = ref('tracks')
const isShowDownloadViewer = ref(false)
const isShowConfig = ref(false)
const isShowAbout = ref(false)
const isShowSearch = ref(false)

const changeActiveTab = (tab) => {
  activeTab.value = tab
}

const closeDownloadViewer = () => {
  isShowDownloadViewer.value = false
}

const toggleSearch = () => {
  isShowSearch.value = !isShowSearch.value
}

const refreshLibrary = async () => {
  isLoading.value = true
  isInitializing.value = true

  try {
    listen('initialize-progress', async (event) => {
      initializeProgress.value = event.payload
    })
    await invoke('refresh_library')
    isInitializing.value = false
  } catch (error) {
    console.error(error)
    toast.error(`Unknown error happened when initializing the library. Error: ${error}`)
  } finally {
    isLoading.value = false
    isInitializing.value = false
  }
}

onMounted(async () => {
  const init = await invoke('get_init')
  if (!init) {
    isLoading.value = true
    isInitializing.value = true

    try {
      listen('initialize-progress', async (event) => {
        initializeProgress.value = event.payload
      })
      await invoke('initialize_library')
      isInitializing.value = false
    } catch (error) {
      console.error(error)
      toast.error(`Unknown error happened when initializing the library. Error: ${error}`)
    } finally {
      isLoading.value = false
      isInitializing.value = false
    }
  } else {
    isLoading.value = false
  }
})

onUnmounted(() => {
  stop()
})
</script><|MERGE_RESOLUTION|>--- conflicted
+++ resolved
@@ -1,14 +1,5 @@
 <template>
   <div v-if="!isLoading" class="flex flex-col w-full h-screen">
-<<<<<<< HEAD
-    <LibraryHeader :activeTab="activeTab" @changeActiveTab="changeActiveTab" @showConfig="isShowConfig = true"
-      @showAbout="isShowAbout = true" @showSearch="toggleSearch" @showDownloadViewer="isShowDownloadViewer = true" />
-
-    <div v-show="isShowSearch && activeTab == 'tracks'"
-      class="flex flex-col items-center justify-center w-full bg-red-100">
-      <SearchBar />
-    </div>
-=======
     <LibraryHeader
       :activeTab="activeTab"
       @changeActiveTab="changeActiveTab"
@@ -17,7 +8,6 @@
       @showDownloadViewer="isShowDownloadViewer = true"
       @showSearch="toggleSearch"
     />
->>>>>>> b9c16c91
 
     <div v-show="isShowSearch && activeTab == 'tracks'"
       class="flex flex-col items-center justify-center w-full bg-red-100">
@@ -79,7 +69,6 @@
 import AlbumList from './library/AlbumList.vue'
 import ArtistList from './library/ArtistList.vue'
 import DownloadViewer from './library/DownloadViewer.vue'
-import SearchBar from './library/SearchBar.vue'
 import Config from './library/Config.vue'
 import About from './About.vue'
 import SearchLyrics from './library/SearchLyrics.vue'
