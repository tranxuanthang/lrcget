<template>
  <VueFinalModal
    class="flex justify-center items-center"
    content-class="modal-content w-full h-[80vh] max-w-screen-sm"
    @opened="openedHandler"
    overlay-transition="fade"
    content-transition="pop-fade"
  >
    <div class="modal-title-bar">
      <div class="modal-title">About</div>
      <button class="modal-button" @click="emit('close')"><Close /></button>
    </div>

<<<<<<< HEAD
    <div class="px-6 grow gap-4 flex flex-col text-brave-20 pb-6 overflow-hidden">
=======
    <div class="px-6 grow gap-4 flex flex-col pb-6 overflow-hidden">
>>>>>>> f24faa39
      <div class="overflow-auto">
        <div class="text-sm mb-6">
          <label class="group-label mb-2">Update</label>
          <div class="mb-1">Current version: <span class="font-bold">{{ version }}</span></div>
          <template v-if="!isCheckingForUpdate && newestVersion">
            <div class="mb-1">Newest version: <span class="font-bold">{{ newestVersion }}</span></div>
            <div v-if="isUpdateAvailable" class="font-bold text-yellow-600 flex flex-wrap gap-1 items-center">
              <Alert class="text-lg"/>
              New update is available. See what's new and download at
              <span><a :href="newestReleaseUrl" class="link" target="_blank" @click="downloadUpdate">LRCGET GitHub Release Page</a>!</span>
            </div>
            <div v-else class="font-bold text-green-600 flex flex-wrap gap-1 items-center">
              <CheckCircle class="text-lg"/>
              You are using newest version ;-)
            </div>
          </template>
          <div v-else-if="!isCheckingForUpdate && !newestVersion">
            Failed to check update from GitHub.
          </div>
          <div v-else>
            Fetching newest version data from GitHub...
          </div>
        </div>

        <div class="text-sm mb-6">
          <label class="group-label mb-2">Donation</label>

          <div class="mb-2">
            <div class="mb-1">GitHub Sponsors (Recommended):</div>
            <div>
              <a href="https://github.com/sponsors/tranxuanthang" class="link" target="_blank">
                https://github.com/sponsors/tranxuanthang
              </a>
            </div>
          </div>

          <div class="mb-2">
            <div class="mb-1">Buy Me a Coffee:</div>
            <div>
              <a href="https://www.buymeacoffee.com/thangtran" class="link" target="_blank">
                https://www.buymeacoffee.com/thangtran
              </a>
            </div>
          </div>

          <div class="mb-2">
            <div class="mb-1">Paypal:</div>
            <div>
              <a href="https://paypal.me/tranxuanthang98" class="link" target="_blank">
                https://paypal.me/tranxuanthang98
              </a>
            </div>
          </div>

          <div class="mb-2">
            <div class="mb-1">Monero (XMR):</div>
            <CopyablePre>43ZN5qDdGQhPGthFnngD8rjCHYLsEFBcyJjDC1GPZzVxWSfT8R48QCLNGyy6Z9LvatF5j8kSgv23DgJpixJg8bnmMnKm3b7</CopyablePre>
          </div>

          <div class="mb-2">
            <div class="mb-1">Litecoin (LTC):</div>
            <CopyablePre>ltc1q7texq5qsp59gclqlwf6asrqmhm98gruvz94a48</CopyablePre>
          </div>
        </div>

        <div class="text-sm">
          <label class="group-label mb-2">Home page, contact and support</label>

          <div class="mb-1">
            Github URL: <a href="https://github.com/tranxuanthang/lrcget" class="link" target="_blank" @click="downloadUpdate">github.com/tranxuanthang/lrcget</a>
          </div>

          <div>
            Email: <a href="mailto:hoangtudevops@protonmail.com" class="link" target="_blank" @click="downloadUpdate">hoangtudevops@protonmail.com</a>
          </div>
        </div>
      </div>
    </div>
  </VueFinalModal>
</template>

<script setup>
import { Close, Alert, CheckCircle } from 'mdue'
import { ref, computed } from 'vue'
import { getVersion } from '@tauri-apps/api/app'
import semver from 'semver'
import CopyablePre from '@/components/CopyablePre.vue'
import { VueFinalModal } from 'vue-final-modal'

const emit = defineEmits(['close'])

const version = ref(null)
const newestVersion = ref(null)
const newestReleaseUrl = ref(null)
const isUpdateAvailable = computed(() => {
  if (!version.value || !newestVersion.value) {
    return false
  }
  return semver.gt(newestVersion.value, version.value)
})
const isCheckingForUpdate = ref(true)

async function getLatestReleaseInfo() {
  const repo = 'tranxuanthang/lrcget'
  const apiUrl = `https://api.github.com/repos/${repo}/releases/latest`

  const response = await fetch(apiUrl)
  if (!response.ok) {
    throw new Error(`Error: ${response.status}`)
  }
  const data = await response.json()
  return {
    version: data.tag_name,
    releaseUrl: data.html_url
  }
}

const openedHandler = async () => {
  version.value = await getVersion()
  isCheckingForUpdate.value = true
  try {
    const latestReleaseInfo = await getLatestReleaseInfo()
    newestVersion.value = latestReleaseInfo.version
    newestReleaseUrl.value = latestReleaseInfo.releaseUrl
  } catch (error) {
    console.error(error)
  } finally {
    isCheckingForUpdate.value = false
  }
}
</script><|MERGE_RESOLUTION|>--- conflicted
+++ resolved
@@ -11,11 +11,7 @@
       <button class="modal-button" @click="emit('close')"><Close /></button>
     </div>
 
-<<<<<<< HEAD
-    <div class="px-6 grow gap-4 flex flex-col text-brave-20 pb-6 overflow-hidden">
-=======
     <div class="px-6 grow gap-4 flex flex-col pb-6 overflow-hidden">
->>>>>>> f24faa39
       <div class="overflow-auto">
         <div class="text-sm mb-6">
           <label class="group-label mb-2">Update</label>
