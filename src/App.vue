<template>
  <div class="h-screen w-screen flex flex-col select-none">
    <div class="fixed top-0 left-0 flex justify-end items-start text-sm flex-none z-50">
      <div class="p-0.5 m-1 rounded-full text-sm text-hoa-1400 hover:bg-hoa-600 active:bg-hoa-800 transition" @click="openDevtools">
        <Bug />
      </div>
    </div>
    <div v-if="!loading" class="grow overflow-hidden bg-white dark:bg-brave-background-dark">
      <ChooseDirectory v-if="!init" @progressStep="init = true" />
      <Library v-else @uninitialize-library="uninitializeLibrary" />
    </div>
  </div>

  <ModalsContainer />
</template>

<script setup>
import { Bug, WindowMinimize, WindowMaximize, WindowClose } from 'mdue'
import ChooseDirectory from "./components/ChooseDirectory.vue";
import Library from "./components/Library.vue";
import { ref, onMounted, watch } from 'vue'
import { appWindow } from '@tauri-apps/api/window'
import { invoke } from '@tauri-apps/api/tauri'
import { ModalsContainer } from 'vue-final-modal'
<<<<<<< HEAD
=======
import { useGlobalState } from './composables/global-state'

const { themeMode, setThemeMode } = useGlobalState()
>>>>>>> f24faa39

const loading = ref(true)
const init = ref(false)
const isProd = ref(import.meta.env.PROD)

const uninitializeLibrary = async () => {
  loading.value = true
  await invoke('uninitialize_library')
  init.value = await invoke('get_init')
  loading.value = false
}

onMounted(async () => {
  init.value = await invoke('get_init')
  loading.value = false
  darkModeHandle()
})

const darkModeHandle = async () => {
  // check and insert the `dark` class to html tag
  const config = await invoke('get_config')
  setThemeMode(config.theme_mode)
  if (config.theme_mode === 'dark') {
    document.documentElement.classList.add('dark')
  } else {
    document.documentElement.classList.remove('dark')
  }
}

const openDevtools = () => {
  invoke("open_devtools");
}

const minimizeWindow = () => {
  appWindow.minimize()
}

const maximizeWindow = () => {
  appWindow.toggleMaximize()
}

const closeWindow = () => {
  appWindow.close()
}

watch(themeMode, () => {
  darkModeHandle()
})
</script>

<style>
</style><|MERGE_RESOLUTION|>--- conflicted
+++ resolved
@@ -22,12 +22,9 @@
 import { appWindow } from '@tauri-apps/api/window'
 import { invoke } from '@tauri-apps/api/tauri'
 import { ModalsContainer } from 'vue-final-modal'
-<<<<<<< HEAD
-=======
 import { useGlobalState } from './composables/global-state'
 
 const { themeMode, setThemeMode } = useGlobalState()
->>>>>>> f24faa39
 
 const loading = ref(true)
 const init = ref(false)
