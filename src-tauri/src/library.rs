use crate::db;
use crate::fs_track::{self, FsTrack};
use crate::persistent_entities::{PersistentAlbum, PersistentArtist, PersistentTrack};
use anyhow::Result;
use rusqlite::Connection;
use tauri::AppHandle;

pub fn initialize_library(conn: &mut Connection, app_handle: AppHandle) -> Result<()> {
    let init = db::get_init(conn)?;
    if init {
        return Ok(());
    }

    db::clean_library(conn)?;

    let directories = db::get_directories(conn)?;
    let result = fs_track::load_tracks_from_directories(&directories, conn, app_handle);

    match result {
        Ok(()) => {
            db::set_init(true, conn)?;
            Ok(())
        }
        Err(err) => {
            let uninitialization = uninitialize_library(conn);
            if let Err(uninit_error) = uninitialization {
                println!(
                    "Uninitialization library errored. Message: {}",
                    uninit_error.to_string()
                );
            }
            Err(err)
        }
    }
}

pub fn uninitialize_library(conn: &Connection) -> Result<()> {
    db::clean_library(conn)?;
    db::set_init(false, conn)?;
    Ok(())
}

pub fn add_tracks(tracks: Vec<FsTrack>, conn: &Connection) -> Result<()> {
    for track in tracks.iter() {
        db::add_track(&track, conn)?;
    }
    Ok(())
}

pub fn get_tracks(conn: &Connection) -> Result<Vec<PersistentTrack>> {
<<<<<<< HEAD
    db::get_tracks(conn)
}

pub fn get_track_ids(
    search_active: bool,
    search_query: &String,
    conn: &Connection,
) -> Result<Vec<i64>> {
    if search_active {
        db::get_search_track_ids(search_query, conn)
    } else {
        db::get_track_ids(conn)
    }
=======
  db::get_tracks(conn)
}

pub fn get_track_ids(search_active: bool, search_query: &String, conn: &Connection) -> Result<Vec<i64>> {
  if search_active {
    db::get_search_track_ids(search_query, conn)
  } else {
    db::get_track_ids(conn)
  }
>>>>>>> b9c16c91
}

pub fn get_no_lyrics_track_ids(conn: &Connection) -> Result<Vec<i64>> {
    db::get_no_lyrics_track_ids(conn)
}

pub fn get_track(id: i64, conn: &Connection) -> Result<PersistentTrack> {
    db::get_track_by_id(id, conn)
}

pub fn get_albums(conn: &Connection) -> Result<Vec<PersistentAlbum>> {
    db::get_albums(conn)
}

pub fn get_album_ids(conn: &Connection) -> Result<Vec<i64>> {
    db::get_album_ids(conn)
}

pub fn get_album(id: i64, conn: &Connection) -> Result<PersistentAlbum> {
    db::get_album_by_id(id, conn)
}

pub fn get_artists(conn: &Connection) -> Result<Vec<PersistentArtist>> {
    db::get_artists(conn)
}

pub fn get_artist_ids(conn: &Connection) -> Result<Vec<i64>> {
    db::get_artist_ids(conn)
}

pub fn get_artist(id: i64, conn: &Connection) -> Result<PersistentArtist> {
    db::get_artist_by_id(id, conn)
}

pub fn get_album_tracks(album_id: i64, conn: &Connection) -> Result<Vec<PersistentTrack>> {
    db::get_album_tracks(album_id, conn)
}

pub fn get_artist_tracks(artist_id: i64, conn: &Connection) -> Result<Vec<PersistentTrack>> {
    db::get_artist_tracks(artist_id, conn)
}

pub fn get_album_track_ids(album_id: i64, conn: &Connection) -> Result<Vec<i64>> {
    db::get_album_track_ids(album_id, conn)
}

pub fn get_artist_track_ids(artist_id: i64, conn: &Connection) -> Result<Vec<i64>> {
    db::get_artist_track_ids(artist_id, conn)
}

pub fn get_init(conn: &Connection) -> Result<bool> {
    db::get_init(conn)
}<|MERGE_RESOLUTION|>--- conflicted
+++ resolved
@@ -48,22 +48,7 @@
 }
 
 pub fn get_tracks(conn: &Connection) -> Result<Vec<PersistentTrack>> {
-<<<<<<< HEAD
     db::get_tracks(conn)
-}
-
-pub fn get_track_ids(
-    search_active: bool,
-    search_query: &String,
-    conn: &Connection,
-) -> Result<Vec<i64>> {
-    if search_active {
-        db::get_search_track_ids(search_query, conn)
-    } else {
-        db::get_track_ids(conn)
-    }
-=======
-  db::get_tracks(conn)
 }
 
 pub fn get_track_ids(search_active: bool, search_query: &String, conn: &Connection) -> Result<Vec<i64>> {
@@ -72,7 +57,6 @@
   } else {
     db::get_track_ids(conn)
   }
->>>>>>> b9c16c91
 }
 
 pub fn get_no_lyrics_track_ids(conn: &Connection) -> Result<Vec<i64>> {
