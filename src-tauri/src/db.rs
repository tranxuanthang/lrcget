--- conflicted
+++ resolved
@@ -37,21 +37,12 @@
   if existing_version < CURRENT_DB_VERSION {
     if existing_version <= 4 {
       // Completely reset the database
-<<<<<<< HEAD
-      db.execute("DELETE FROM tracks IF EXISTS", ())?;
-      db.execute("DELETE FROM albums IF EXISTS", ())?;
-      db.execute("DELETE FROM artists IF EXISTS", ())?;
-      db.execute("DELETE FROM directories IF EXISTS", ())?;
-      db.execute("DELETE FROM library_data IF EXISTS", ())?;
-      db.execute("DELETE FROM config_data IF EXISTS", ())?;
-=======
       db.execute("DROP TABLE IF EXISTS tracks", ())?;
       db.execute("DROP TABLE IF EXISTS albums", ())?;
       db.execute("DROP TABLE IF EXISTS artists", ())?;
       db.execute("DROP TABLE IF EXISTS directories", ())?;
       db.execute("DROP TABLE IF EXISTS library_data", ())?;
       db.execute("DROP TABLE IF EXISTS config_data", ())?;
->>>>>>> f24faa39
     }
 
     if existing_version <= 0 {
@@ -169,10 +160,7 @@
       ALTER TABLE tracks ADD track_number INTEGER;
       ALTER TABLE albums ADD album_artist_name TEXT;
       ALTER TABLE albums ADD album_artist_name_lower TEXT;
-<<<<<<< HEAD
-=======
       ALTER TABLE config_data ADD theme_mode TEXT DEFAULT 'auto';
->>>>>>> f24faa39
       CREATE INDEX idx_albums_album_artist_name_lower ON albums(album_artist_name_lower);
       CREATE INDEX idx_tracks_track_number ON tracks(track_number);
       "})?;
